# -*- coding: utf-8 -*-
"""
Created on Thu Oct 24 11:44:50 2019

@author: Julia
"""

from __future__ import print_function, division
import pandas as pd
import numpy as  np
from collections import defaultdict, Counter
import logging

from pyteomics import mass
try:
    from pyteomics import cmass
except ImportError:
    cmass = mass
import string
from . import utils
DIFF_C13 = mass.calculate_mass(formula='C[13]') - mass.calculate_mass(formula='C')
#FRAG_ACC = 0.02
MIN_SPEC_MATCHED = 4
logger = logging.getLogger(__name__)


def get_theor_spectrum(peptide, acc_frag, ion_types=('b', 'y'), maxcharge=1,\
                            aa_mass=mass.std_aa_mass, **kwargs):
    """
    Calculates theoretical spectra in two ways: usual one and in integer format (mz / frag_acc).

    Parameters
    ----------
    peptide : list
        Peptide sequence.
    acc_frag : float
        Fragment mass accuracy in Da.
    ion_types : tuple
        Fragment ion types. ('b', 'y')

    maxcharge: int
        Maximum charge of fragment ion.
    aa_mass: dict
        Amino acid masses

    Returns
    -------
    Returns spectrum in two ways (usual, integer). Usual is a dict with key [ion type, charge] and m/z as a value.
    Integer is a dict, where key is ion type and value is a set of integers (m/z / fragment accuracy).
    """
<<<<<<< HEAD
    if type(peptide) is not list:
        raise Exception('peptide is not a list')
        
    peaks = defaultdict(list)
    theor_set = defaultdict(list)
    for ind, pep in enumerate(peptide[:-1]):
        for ion_type in ion_types:
            nterminal = ion_type[0] in 'abc'
            for charge in range(1, maxcharge+1):
                if ind == 0:
                    if nterminal:
                        mz = cmass.fast_mass2(pep, ion_type=ion_type, charge=charge, aa_mass=aa_mass, **kwargs)
                    else:
                        mz = cmass.fast_mass2(''.join(peptide[1:]), ion_type=ion_type, charge=charge,\
                                             aa_mass=aa_mass, **kwargs)
                else:
                    if nterminal:
                        mz = peaks[ion_type, charge][-1] + aa_mass[pep]/charge
                    else:
                        mz = peaks[ion_type, charge][-1] - aa_mass[pep]/charge
                peaks[ion_type, charge].append(mz)
                theor_set[ion_type].append(int(mz / acc_frag))
#                 g = int(mz / acc_frag)
#                 theor_set[ion_type].extend([g, g+1])
    theor_set = {k:set(v) for k,v in theor_set.items()}
    return peaks, theor_set


def RNHS_fast(spectrum_idict, theoretical_set, min_matched, ion_types=('b', 'y')):
=======
    peaks = {}
    theoretical_set = defaultdict(set)
    pl = len(peptide) - 1

    for charge in range(1, maxcharge + 1):
        for ion_type in types:
            nterminal = ion_type[0] in 'abc'
            if nterminal:
                maxpart = ['H-'] + peptide[:-1] + ['-OH']
                maxmass = cmass.fast_mass2(maxpart, ion_type=ion_type, charge=charge, **kwargs)
                marr = np.zeros((pl, ), dtype=float)
                marr[0] = maxmass
                for i in range(1, pl):
                    marr[i] = marr[i-1] - mass.fast_mass2([maxpart[-i-1]], **kwargs) / charge
            else:
                maxpart = ['H-'] + peptide[1:] + ['-OH']
                maxmass = cmass.fast_mass2(maxpart, ion_type=ion_type, charge=charge, **kwargs)
                marr = np.zeros((pl, ), dtype=float)
                marr[0] = maxmass
                for i in range(1, pl):
                    marr[i] = marr[i-1] - mass.fast_mass2([maxpart[i]], **kwargs) / charge

            tmp = marr / acc_frag
            tmp = tmp.astype(int)
            theoretical_set[ion_type].update(tmp)
            marr.sort()
            peaks[ion_type, charge] = marr
    return peaks, theoretical_set


def RNHS_fast(spectrum_idict, theoretical_set, min_matched):
>>>>>>> ed22c89e
    """
    Matches experimental and theoretical spectra in int formats.

    Parameters
    ----------

    spectrum_idict : list
        Experimental spectrum in integer format.  Output of preprocess_spectrum.
    theoretical_set: dict
        A dict where key is ion type and value is a set of integers (m/z / fragment accuracy).
        Output of get_theor_spec function.
    min_matched : int
        Minumum peaks to be matched.
    ion_types : tuple
        Fragment ion types. ('b', 'y')

    Returns
    -------

    Number of matched peaks, score.

    """
    matched = []
    isum = 0
    for ion_type in ion_types:
        match = 0
        for ion in theoretical_set[ion_type]:
            if ion in spectrum_idict:
                match += 1
                isum += spectrum_idict[ion]
        matched.append(match)
    matched_approx = sum(matched)
    if matched_approx >= min_matched:
        return matched_approx, np.prod([np.math.factorial(m) for m in matched]) * isum
    else:
        return 0, 0


_preprocessing_cache = {}
def preprocess_spectrum(reader, spec_id, kwargs, acc=0.01):
    """
    Prepares experimental spectrum for matching, converts experimental spectrum to int format. Default settings for preprocessing : maximum peaks is 100,
    dynamic range is 1000.

    Paramenters
    -----------
    reader : file reader
        Spectrum file reader
    spec_id : str
        Spectrum id.

    Returns
    -------
    List of experimental mass spectrum in integer format.
    """
    spectrum = _preprocessing_cache.setdefault((reader, spec_id), {})
    if spectrum:
        # logger.debug('Returning cached spectrum %s', spec_id)
        return spectrum
    # logger.debug('Preprocessing new spectrum %s', spec_id)
    original = reader[spec_id]
    maxpeaks = kwargs.get('maxpeaks', 100)
    dynrange = kwargs.get('dynrange', 1000)

    mz_array = original['m/z array']
    int_array = original['intensity array']
    int_array = int_array.astype(np.float32)

    if dynrange:
        i = int_array > int_array.max() / dynrange
        int_array = int_array[i]
        mz_array = mz_array[i]

    if maxpeaks and int_array.size > maxpeaks:
        i = np.argsort(int_array)[-maxpeaks:]
        j = np.argsort(mz_array[i])
        int_array = int_array[i][j]
        mz_array = mz_array[i][j]

    tmp = (mz_array / acc).astype(int)
    for idx, mt in enumerate(tmp):
        i = int_array[idx]
        spectrum[mt] = max(spectrum.get(mt, 0), i)
        spectrum[mt-1] = max(spectrum.get(mt-1, 0), i)
        spectrum[mt+1] = max(spectrum.get(mt+1, 0), i)
    return spectrum


def peptide_isoforms(peptide, m, sites):
    """
    Parameters
    ----------
    peptide : list
        Peptide sequence
    m: modification label to apply
    sites : set
        Amino acids eligible for modification

    Returns
    -------
    set of lists

    """
    isoforms = []
    if 'N-term' in sites and len(peptide[0]) == 1 and peptide[0] not in sites:
        isoforms.append((m + peptide[0],) + tuple(peptide[1:]))
    if 'C-term' in sites and len(peptide[-1]) == 1 and peptide[-1] not in sites:
        isoforms.append(tuple(peptide[:-1]) + (m + peptide[-1],))
    for ind, a in enumerate(peptide):
        if a in sites:
            isoforms.append(tuple(peptide[:ind]) + (m + a,) + tuple(peptide[ind+1:]))
    return isoforms


def get_candidates_from_unimod(mass_shift, tolerance, unimod_df):
    """
    Find modifications for `mass_shift` in Unimod.org database with a given `tolerance`.


    Paramenters
    -----------
    mass_shift : float
        Modification mass in Da.
    tolerance : float
        Tolerance for the search in Unimod db.
    unimod_df : DataFrame
        DF with all unimod mo9difications.

    Returns
    -------
    List  of amino acids.

    """
    ind = abs(unimod_df['mono_mass'] - mass_shift) < tolerance
    sites_set = set()
    for i, row in unimod_df.loc[ind].iterrows():
        sites_set.update(set(pd.DataFrame(row['specificity']).site))
    return list(sites_set)


def get_candidates_from_aastat(mass_shifts_table, labels, threshold = 1.5):
    """
    Get localization candidates from amono acid statistics.

    Paramenters
    -----------
    mass_shifts_table : DataFrame
        DF with amino acid statistics for all mass shifts.
    labels : list
        List of amino acids that should be considered.
    threshold : float
        Threshold to be considered as significantly changed.

    Results
    -------
    Series with mass shift as index and list of candidates as value.
    """

    df = mass_shifts_table.loc[:, labels]
    ms, aa = np.where(df > threshold)
    out = {ms: [] for ms in mass_shifts_table.index}
    for i, j in zip(ms, aa):
        out[df.index[i]].append(df.columns[j])
    return pd.Series(out)


def get_full_set_of_candicates(locmod_df):
    """
    Build list of dicts from all_candidates column taking into account the sums of modification.

    Parameters
    ----------
    locmod_df : DataFrame
        DF with candidates for mass shifts.
    Returns
    -------
    Series
    """
    out = defaultdict(list)
    for ind in locmod_df.index:
        out[ind].append({ind: locmod_df.at[ind, 'all candidates']})
        if isinstance(locmod_df.at[ind, 'sum of mass shifts'], list):
            for pair in locmod_df.at[ind, 'sum of mass shifts']:
                tmp_dict = {}
                tmp_dict[pair[0]] = locmod_df.at[pair[0], 'all candidates']
                if len(pair) > 1:
                    tmp_dict[pair[1]] = locmod_df.at[pair[1], 'all candidates']
                out[ind].append(tmp_dict)
    return pd.Series(out)


def find_isotopes(ms, tolerance=0.01):
    """
    Find the isotopes between mass shifts using mass difference of C13 and C12, information of amino acids statistics as well.

    Paramenters
    -----------

    ms : Series
        Series with mass in str format as index and values float mass shift.
    tolerance : float
        Tolerance for isotop matching.

    Returns
    -------
    DataFrame with 'isotop'(boolean) and 'monoisotop_index' columns.
    """
    out = pd.DataFrame({'isotope': False, 'monoisotop_index': False}, index=ms.index)
    np_ms = ms.to_numpy()
    difference_matrix = np.abs(np_ms.reshape(-1, 1) - np_ms.reshape(1, -1) - DIFF_C13)
    isotop, monoisotop = np.where(difference_matrix < tolerance)
    out.iloc[isotop, 0] = True
    out.iloc[isotop, 1] = out.iloc[monoisotop, :].index
    return out


def find_mod_sum(x, index, sum_matrix, tolerance):
    """
    Finds mass shift that are sum of given mass shift and other mass shift results in already existing mass shift.

    Parameters
    ----------
    x : float
        Mass shift that considered as a component of a modification.
    index : dict
        Map for mass shift indexes and their values.
    sum_matrix : numpy 2D array
        Matrix of sums for all mass shifts.
    tolerance: float
        Matching tolerance in Da.

    Returns
    -------
    List of tuples.
    """
    rows, cols = np.where(np.abs(sum_matrix - x) < tolerance)
    i = rows <= cols
    if rows.size:
        return list(zip(index[rows[i]], index[cols[i]]))
    return np.nan


def find_modifications(ms, tolerance=0.005):
    """
    Finds the sums of mass shifts in Series, if it exists.

    Parameters
    ----------
    ms : Series
        Series with mass in str format as index and values float mass shift.
    tolerance : float
        Matching tolerance in Da.

    Returns
    -------
    Series with pairs of mass shift for all mass shifts.

    """
    zero = utils.mass_format(0.0)
    if zero in ms.index:
        col = ms.drop(zero)
    else:
        col = ms
        logger.info('Zero mass shift not found in candidates.')
    values = col.values
    sum_matrix = values.reshape(-1, 1) + values.reshape(1, -1)
    out = col.apply(find_mod_sum, args=(col.index, sum_matrix, tolerance))
    return out


<<<<<<< HEAD
def localization_of_modification(ms_label, row, loc_candidates, params_dict, spectra_dict, mass_shift_data_dict):
=======
def localization_of_modification(ms_label, row, loc_candidates, params_dict, spectra_dict, mass_shift_data_dict, tolerance=FRAG_ACC):
>>>>>>> ed22c89e
    """
    Localizes modification for mass shift. If two peptides isoforms have the same max score, modification counts as 'non-localized'.

    Paramenters
    -----------
    ms_label : str
        Label for considered mass shift.
    row : dict
        Data Frame row for filtered PSMs data.
    loc_candidates : list
        List of dicts with candidates for localization. locmod_df['loc candidates']
    params_dict : dict
        Dict with all parameters.
    spectra_dict : dict
        Keys are filenames and values are Pyteomics readers.
    sum_mod : bool
        True if sum of codifications should be considered.

    Returns
    -------
    Counter of localizations, top isoform, score difference
    """
    mass_dict = mass.std_aa_mass.copy()
    mass_dict.update(params_dict['fix_mod'])
    peptide = params_dict['peptides_column']
    modif_labels = string.ascii_lowercase
    i = 0
    loc_stat_dict = Counter()
    isoforms = []
    for terms in loc_candidates:
        logger.debug('Generating isoforms for terms %s for shift %s', terms.keys(), ms_label)
        isoform_part = []
        new_isoform_part = []
        for ms in terms:
<<<<<<< HEAD
            mod_aa = {modif_labels[i] + aa: mass_shift_data_dict[ms][0] + mass_dict[aa] for aa in params_dict['labels']}
            mass_dict.update(mod_aa)
#            mass_dict('')
            mass_dict[modif_labels[i]] = mass_shift_data_dict[ms][0]
#            print(mass_dict)
=======
            mass_dict[modif_labels[i]] = mass_shift_data_dict[ms][0]
>>>>>>> ed22c89e
            if not isoform_part: # first modification within this shift (or whole shift)
                logger.debug('Applying mod %s at shift %s...', ms, ms_label)
                isoform_part += peptide_isoforms(list(row[peptide]), modif_labels[i], terms[ms])
                if ms == ms_label:
                    # this is the whole-shift modification
                    isoforms += isoform_part
                elif len(terms) == 1:
                    # two equal mass shifts form this mass shift. Apply the second half
                    logger.debug('Repeating mod %s at shift %s...', ms, ms_label)
                    for p in isoform_part:
                        new_isoform_part += peptide_isoforms(p, modif_labels[i], terms[ms])
            else:
                # second mass shift
                logger.debug('Adding mod %s at shift %s...', ms, ms_label)
                for p in isoform_part:
                    new_isoform_part += peptide_isoforms(p, modif_labels[i], terms[ms])
            i += 1
        isoforms += new_isoform_part
    sequences = [list(x) for x in set(isoforms)]
    if len(sequences) < 1:
        return loc_stat_dict, None, None
    if params_dict['mzml_files']:
        scan = row[params_dict['spectrum_column']].split('.')[1]
        spectrum_id = 'controllerType=0 controllerNumber=1 scan=' + scan
    else:
        spectrum_id = row[params_dict['spectrum_column']]

<<<<<<< HEAD
    exp_dict = preprocess_spectrum(spectra_dict[row['file']], spectrum_id, {}, acc=params_dict['frag_acc'],)
=======
    exp_dict = preprocess_spectrum(spectra_dict[row['file']], spectrum_id, {})
>>>>>>> ed22c89e

    scores = []
    charge = row[params_dict['charge_column']]

    for seq in sequences:
<<<<<<< HEAD
        theor_spec = get_theor_spectrum(seq, params_dict['frag_acc'], maxcharge=charge, aa_mass=mass_dict, ion_types=params_dict['ion_types'])
        scores.append(RNHS_fast(exp_dict, theor_spec[1], MIN_SPEC_MATCHED, ion_types=params_dict['ion_types'])[1])
=======
        theor_spec = get_theor_spectrum(seq, tolerance, maxcharge=charge, aa_mass=mass_dict)
        scores.append(RNHS_fast(exp_dict, theor_spec[1], MIN_SPEC_MATCHED)[1])
>>>>>>> ed22c89e
    scores = np.array(scores)
    i = np.argsort(scores)[::-1]
    scores = scores[i]
    sequences = np.array(sequences)[i]
    logger.debug('Sorted scores: %s', scores)
    logger.debug('Sorted isoforms: %s', sequences)
    # if logger.level <= logging.DEBUG:
        # fname = os.path.join(params_dict['out_dir'], utils.mass_format(mass_shift[0])+'.txt')
        # logger.debug('Writing isoform scores for %s to %s', row[peptide], fname)
        # with open(fname, 'a') as dump:
        #     for seq, score in zip(sequences, scores):
        #         dump.write('{}\t{}\n'.format(seq, score))
        #     dump.write('\n')
    if len(scores) > 1:
        if scores[0] == scores[1]:
            loc_stat_dict['non-localized'] += 1
            return loc_stat_dict, None, None
        else:
            top_isoform = sequences[0]
    else:
        top_isoform = sequences[0]
#    print(top_isoform)
    for ind, a in enumerate(top_isoform):
        if len(a) > 1:
            if ind == 0:
                loc_stat_dict["_".join(['N-term', utils.mass_format(mass_dict[a[0]])])] += 1
            elif ind == len(top_isoform) - 1:
                loc_stat_dict["_".join(['C-term', utils.mass_format(mass_dict[a[0]])])] += 1
            loc_stat_dict["_".join([a[1], utils.mass_format(mass_dict[a[0]])])] += 1

    if not loc_stat_dict:
        return Counter(), None, None
    else:
        if len(scores) > 1:
            scorediff = (scores[0] - scores[1]) / scores[0]
        else:
            scorediff = 0
    logger.debug('Returning: %s %s %s', loc_stat_dict, ''.join(top_isoform), scorediff)
    return loc_stat_dict, ''.join(top_isoform), scorediff


def two_step_localization(df, ms, locations_ms, params_dict, spectra_dict, mass_shift_data_dict):
    """
    Localizes modification or sum of modifications for mass shift and repeat localization if there are redundant candidates.
    If two peptide isoforms have the same max score, modification counts as 'non-localized'.

    Paramenters
    -----------
    df : DataFrame
        DF with filtered peptides for considering mass shift.
    ms : float
        Considered mass shift.
    locations_ms :
       locmod_df['loc candidates']
    params_dict : dict
        Dict with all paramenters.
    spectra_dict : dict
        Keys are filenames and values file with mass spectra.
    sum_mod : bool
        True if sum of codifications should be considered.

    Returns
    -------
    Counter of localizations.
    """
    logger.debug('Localizing %s at %s', ms, locations_ms)

    df['localization_count'], df['top isoform'], df['localization score'] = zip(*df.apply(lambda x: localization_of_modification(
                    ms, x, locations_ms, params_dict, spectra_dict, mass_shift_data_dict), axis=1))

    fname = utils.table_path(params_dict['out_dir'], ms)
    peptide = params_dict['peptides_column']
    labels_mod = {}
    mod_aa = string.ascii_lowercase
    i = 0
    for pair in locations_ms:
        for m in pair:
            labels_mod[mod_aa[i]] = m
            i += 1

    df['top isoform'] = df['top isoform'].fillna(df[peptide]).apply(utils.format_isoform, args=(labels_mod,))
    columns = ['top isoform', 'localization score', params_dict['spectrum_column']]
    df[columns].to_csv(fname, index=False, sep='\t')

    return df['localization_count'].sum()<|MERGE_RESOLUTION|>--- conflicted
+++ resolved
@@ -48,7 +48,6 @@
     Returns spectrum in two ways (usual, integer). Usual is a dict with key [ion type, charge] and m/z as a value.
     Integer is a dict, where key is ion type and value is a set of integers (m/z / fragment accuracy).
     """
-<<<<<<< HEAD
     if type(peptide) is not list:
         raise Exception('peptide is not a list')
         
@@ -78,39 +77,6 @@
 
 
 def RNHS_fast(spectrum_idict, theoretical_set, min_matched, ion_types=('b', 'y')):
-=======
-    peaks = {}
-    theoretical_set = defaultdict(set)
-    pl = len(peptide) - 1
-
-    for charge in range(1, maxcharge + 1):
-        for ion_type in types:
-            nterminal = ion_type[0] in 'abc'
-            if nterminal:
-                maxpart = ['H-'] + peptide[:-1] + ['-OH']
-                maxmass = cmass.fast_mass2(maxpart, ion_type=ion_type, charge=charge, **kwargs)
-                marr = np.zeros((pl, ), dtype=float)
-                marr[0] = maxmass
-                for i in range(1, pl):
-                    marr[i] = marr[i-1] - mass.fast_mass2([maxpart[-i-1]], **kwargs) / charge
-            else:
-                maxpart = ['H-'] + peptide[1:] + ['-OH']
-                maxmass = cmass.fast_mass2(maxpart, ion_type=ion_type, charge=charge, **kwargs)
-                marr = np.zeros((pl, ), dtype=float)
-                marr[0] = maxmass
-                for i in range(1, pl):
-                    marr[i] = marr[i-1] - mass.fast_mass2([maxpart[i]], **kwargs) / charge
-
-            tmp = marr / acc_frag
-            tmp = tmp.astype(int)
-            theoretical_set[ion_type].update(tmp)
-            marr.sort()
-            peaks[ion_type, charge] = marr
-    return peaks, theoretical_set
-
-
-def RNHS_fast(spectrum_idict, theoretical_set, min_matched):
->>>>>>> ed22c89e
     """
     Matches experimental and theoretical spectra in int formats.
 
@@ -381,11 +347,8 @@
     return out
 
 
-<<<<<<< HEAD
 def localization_of_modification(ms_label, row, loc_candidates, params_dict, spectra_dict, mass_shift_data_dict):
-=======
-def localization_of_modification(ms_label, row, loc_candidates, params_dict, spectra_dict, mass_shift_data_dict, tolerance=FRAG_ACC):
->>>>>>> ed22c89e
+
     """
     Localizes modification for mass shift. If two peptides isoforms have the same max score, modification counts as 'non-localized'.
 
@@ -420,15 +383,12 @@
         isoform_part = []
         new_isoform_part = []
         for ms in terms:
-<<<<<<< HEAD
             mod_aa = {modif_labels[i] + aa: mass_shift_data_dict[ms][0] + mass_dict[aa] for aa in params_dict['labels']}
             mass_dict.update(mod_aa)
 #            mass_dict('')
             mass_dict[modif_labels[i]] = mass_shift_data_dict[ms][0]
 #            print(mass_dict)
-=======
-            mass_dict[modif_labels[i]] = mass_shift_data_dict[ms][0]
->>>>>>> ed22c89e
+
             if not isoform_part: # first modification within this shift (or whole shift)
                 logger.debug('Applying mod %s at shift %s...', ms, ms_label)
                 isoform_part += peptide_isoforms(list(row[peptide]), modif_labels[i], terms[ms])
@@ -456,23 +416,15 @@
     else:
         spectrum_id = row[params_dict['spectrum_column']]
 
-<<<<<<< HEAD
+
     exp_dict = preprocess_spectrum(spectra_dict[row['file']], spectrum_id, {}, acc=params_dict['frag_acc'],)
-=======
-    exp_dict = preprocess_spectrum(spectra_dict[row['file']], spectrum_id, {})
->>>>>>> ed22c89e
 
     scores = []
     charge = row[params_dict['charge_column']]
 
     for seq in sequences:
-<<<<<<< HEAD
         theor_spec = get_theor_spectrum(seq, params_dict['frag_acc'], maxcharge=charge, aa_mass=mass_dict, ion_types=params_dict['ion_types'])
         scores.append(RNHS_fast(exp_dict, theor_spec[1], MIN_SPEC_MATCHED, ion_types=params_dict['ion_types'])[1])
-=======
-        theor_spec = get_theor_spectrum(seq, tolerance, maxcharge=charge, aa_mass=mass_dict)
-        scores.append(RNHS_fast(exp_dict, theor_spec[1], MIN_SPEC_MATCHED)[1])
->>>>>>> ed22c89e
     scores = np.array(scores)
     i = np.argsort(scores)[::-1]
     scores = scores[i]
